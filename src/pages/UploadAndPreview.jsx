--- conflicted
+++ resolved
@@ -1,83 +1,15 @@
-<<<<<<< HEAD
-import React, { useEffect, useState } from "react";
-import UploadDropzone from "../components/UploadDropzone";
-import PreviewRouter from "../components/PreviewRouter";
-import ExportPanel from "../components/ExportPanel";
-import MapBackground from "../components/MapBackground";
-import FloatingToolbar from "../components/FloatingToolbar";
-=======
 // src/pages/UploadAndPreview.jsx
 import React, { useEffect, useState } from "react";
 import MapWorkspace from "../components/MapWorkspace";
 import UploadDropzone from "../components/UploadDropzone";
 import PreviewRouter from "../components/PreviewRouter";
 import ExportPanel from "../components/ExportPanel";
->>>>>>> 871bcf06
 
 export default function UploadAndPreview() {
   const [datasets, setDatasets] = useState([]);
   const [active, setActive] = useState(null);
   const [isExportOpen, setIsExportOpen] = useState(false);
 
-<<<<<<< HEAD
-  const hasData = datasets.length > 0;
-
-  // When overlay is shown, lock page scroll so dialog stays centered in viewport
-  useEffect(() => {
-    const overlayVisible = !hasData;
-    if (overlayVisible) {
-      const prev = document.body.style.overflow;
-      document.body.style.overflow = "hidden";
-      return () => {
-        document.body.style.overflow = prev || "";
-      };
-    }
-    return undefined;
-  }, [hasData]);
-
-  const handleDatasetsReady = (ds) => {
-    setDatasets(ds);
-  };
-
-  return (
-    <div className="relative w-full h-screen overflow-hidden bg-gray-100">
-      {/* Generic background map - always visible when no preview is active */}
-      {!active && (
-        <div className="absolute inset-0 z-0">
-          <MapBackground activeDataset={null} />
-        </div>
-      )}
-
-      {/* Upload overlay: appears on top of map background */}
-      {!hasData && (
-        <div
-          className="fixed inset-0 flex items-center justify-center pointer-events-none"
-          style={{ zIndex: 50 }}
-          role="dialog"
-          aria-modal="true"
-        >
-          {/* Dialog container */}
-          <div className="w-full max-w-3xl mx-auto p-6 pointer-events-auto">
-            <div
-              className="bg-white rounded-xl shadow-2xl overflow-hidden border border-gray-200"
-              style={{ maxHeight: "90vh" }}
-            >
-              {/* Header */}
-              <div className="px-6 py-5 border-b bg-gradient-to-r from-teal-50 to-blue-50">
-                <h1 className="text-2xl md:text-3xl font-bold text-center text-gray-800">
-                  Upload GIS Data
-                </h1>
-                <p className="text-center text-gray-600 mt-2">
-                  Start by uploading your geospatial files
-                </p>
-              </div>
-
-              {/* Content area with scroll */}
-              <div className="p-6 overflow-auto" style={{ maxHeight: "calc(90vh - 120px)" }}>
-                <UploadDropzone onDatasetsReady={handleDatasetsReady} />
-              </div>
-            </div>
-=======
   // pick first dataset once uploaded
   useEffect(() => {
     if (datasets.length && !active) setActive(datasets[0]);
@@ -126,48 +58,10 @@
             <button className="btn" onClick={() => setIsExportOpen(true)}>
               Export…
             </button>
->>>>>>> 871bcf06
           </div>
         </div>
       )}
 
-<<<<<<< HEAD
-      {/* Floating toolbar (after upload) */}
-      {hasData && (
-        <div className="absolute bottom-6 left-6" style={{ zIndex: 40 }}>
-          <FloatingToolbar
-            datasets={datasets}
-            active={active}
-            onSelect={setActive}
-            onAddNew={() => {
-              setDatasets([]);
-              setActive(null);
-            }}
-            onExport={() => setIsExportOpen(true)}
-          />
-        </div>
-      )}
-
-      {/* Dataset preview - shows the actual map preview */}
-      {active && (
-        <div 
-          className="absolute inset-0 bg-white"
-          style={{ zIndex: 10 }}
-        >
-          <PreviewRouter dataset={active} />
-          
-          {/* Close button for preview */}
-          <button 
-            onClick={() => setActive(null)} 
-            className="absolute top-4 right-4 bg-white hover:bg-gray-100 text-gray-700 px-4 py-2 rounded-lg shadow-lg border border-gray-200 font-medium transition-colors"
-            style={{ zIndex: 45 }}
-          >
-            Close Preview
-          </button>
-        </div>
-      )}
-
-=======
       {/* Floating preview panel (bottom-right) */}
       {hasData && active && (
         <div className="preview-fab">
@@ -187,7 +81,6 @@
       )}
 
       {/* Slide-over export */}
->>>>>>> 871bcf06
       <ExportPanel
         datasets={datasets}
         selectedDataset={active}
