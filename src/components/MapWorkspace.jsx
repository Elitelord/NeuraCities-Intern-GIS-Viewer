--- conflicted
+++ resolved
@@ -98,14 +98,9 @@
       attributionControl: false,
     });
     mapRef.current = map;
-<<<<<<< HEAD
     window.map = map;
-    const osm = L.tileLayer("https://{s}.tile.openstreetmap.org/{z}/{x}/{y}.png", {
-=======
-
     const osm = L.tileLayer("https://{s}.tile.openstreetmap.org/{z}/{x}/{y}.png", { maxZoom: 19 });
     const cartoLight = L.tileLayer("https://{s}.basemaps.cartocdn.com/light_all/{z}/{x}/{y}{r}.png", {
->>>>>>> 494f9b8f
       maxZoom: 19,
       subdomains: "abcd",
     });
